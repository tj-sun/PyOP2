# This file is part of PyOP2
#
# PyOP2 is Copyright (c) 2012, Imperial College London and
# others. Please see the AUTHORS file in the main source directory for
# a full list of copyright holders.  All rights reserved.
#
# Redistribution and use in source and binary forms, with or without
# modification, are permitted provided that the following conditions
# are met:
#
#     * Redistributions of source code must retain the above copyright
#       notice, this list of conditions and the following disclaimer.
#     * Redistributions in binary form must reproduce the above copyright
#       notice, this list of conditions and the following disclaimer in the
#       documentation and/or other materials provided with the distribution.
#     * The name of Imperial College London or that of other
#       contributors may not be used to endorse or promote products
#       derived from this software without specific prior written
#       permission.
#
# THIS SOFTWARE IS PROVIDED BY THE COPYRIGHT HOLDERS AND CONTRIBUTERS
# ''AS IS'' AND ANY EXPRESS OR IMPLIED WARRANTIES, INCLUDING, BUT NOT
# LIMITED TO, THE IMPLIED WARRANTIES OF MERCHANTABILITY AND FITNESS
# FOR A PARTICULAR PURPOSE ARE DISCLAIMED. IN NO EVENT SHALL THE
# COPYRIGHT HOLDERS OR CONTRIBUTORS BE LIABLE FOR ANY DIRECT,
# INDIRECT, INCIDENTAL, SPECIAL, EXEMPLARY, OR CONSEQUENTIAL DAMAGES
# (INCLUDING, BUT NOT LIMITED TO, PROCUREMENT OF SUBSTITUTE GOODS OR
# SERVICES; LOSS OF USE, DATA, OR PROFITS; OR BUSINESS INTERRUPTION)
# HOWEVER CAUSED AND ON ANY THEORY OF LIABILITY, WHETHER IN CONTRACT,
# STRICT LIABILITY, OR TORT (INCLUDING NEGLIGENCE OR OTHERWISE)
# ARISING IN ANY WAY OUT OF THE USE OF THIS SOFTWARE, EVEN IF ADVISED
# OF THE POSSIBILITY OF SUCH DAMAGE.

import os
from mpi import MPI, collective, COMM_WORLD
import subprocess
import sys
import ctypes
from hashlib import md5
from configuration import configuration
from logger import progress, INFO
from exceptions import CompilationError


def _check_hashes(x, y, datatype):
    """MPI reduction op to check if code hashes differ across ranks."""
    if x == y:
        return x
    return False


_check_op = MPI.Op.Create(_check_hashes, commute=True)


class Compiler(object):
    """A compiler for shared libraries.

    :arg cc: C compiler executable (can be overriden by exporting the
        environment variable ``CC``).
    :arg ld: Linker executable (optional, if ``None``, we assume the compiler
        can build object files and link in a single invocation, can be
        overridden by exporting the environment variable ``LDSHARED``).
    :arg cppargs: A list of arguments to the C compiler (optional).
    :arg ldargs: A list of arguments to the linker (optional).
    :arg cpp: Should we try and use the C++ compiler instead of the C
        compiler?.
    :kwarg comm: Optional communicator to compile the code on (only
        rank 0 compiles code) (defaults to COMM_WORLD).
    """
    def __init__(self, cc, ld=None, cppargs=[], ldargs=[],
                 cpp=False, comm=None):
        ccenv = 'CXX' if cpp else 'CC'
        self._cc = os.environ.get(ccenv, cc)
        self._ld = os.environ.get('LDSHARED', ld)
        self._cppargs = cppargs
        self._ldargs = ldargs
        self.comm = comm or COMM_WORLD

    @collective
    def get_so(self, src, extension):
        """Build a shared library and load it

        :arg src: The source string to compile.
        :arg extension: extension of the source file (c, cpp).

        Returns a :class:`ctypes.CDLL` object of the resulting shared
        library."""

        # Determine cache key
        hsh = md5(src)
        hsh.update(self._cc)
        if self._ld:
            hsh.update(self._ld)
        hsh.update("".join(self._cppargs))
        hsh.update("".join(self._ldargs))

        basename = hsh.hexdigest()

        cachedir = configuration['cache_dir']
        pid = os.getpid()
        cname = os.path.join(cachedir, "%s_p%d.%s" % (basename, pid, extension))
        oname = os.path.join(cachedir, "%s_p%d.o" % (basename, pid))
        soname = os.path.join(cachedir, "%s.so" % basename)
        # Link into temporary file, then rename to shared library
        # atomically (avoiding races).
        tmpname = os.path.join(cachedir, "%s_p%d.so.tmp" % (basename, pid))

        if configuration['check_src_hashes'] or configuration['debug']:
            matching = self.comm.allreduce(basename, op=_check_op)
            if matching != basename:
                # Dump all src code to disk for debugging
                output = os.path.join(cachedir, "mismatching-kernels")
                srcfile = os.path.join(output, "src-rank%d.c" % self.comm.rank)
                if self.comm.rank == 0:
                    if not os.path.exists(output):
                        os.makedirs(output)
                self.comm.barrier()
                with open(srcfile, "w") as f:
                    f.write(src)
                self.comm.barrier()
                raise CompilationError("Generated code differs across ranks (see output in %s)" % output)
        try:
            # Are we in the cache?
            return ctypes.CDLL(soname)
        except OSError:
            # No, let's go ahead and build
            if self.comm.rank == 0:
                # No need to do this on all ranks
                if not os.path.exists(cachedir):
                    os.makedirs(cachedir)
                logfile = os.path.join(cachedir, "%s_p%d.log" % (basename, pid))
                errfile = os.path.join(cachedir, "%s_p%d.err" % (basename, pid))
                with progress(INFO, 'Compiling wrapper'):
                    with file(cname, "w") as f:
                        f.write(src)
                    # Compiler also links
                    if self._ld is None:
                        cc = [self._cc] + self._cppargs + \
                             ['-o', tmpname, cname] + self._ldargs
                        with file(logfile, "w") as log:
                            with file(errfile, "w") as err:
                                log.write("Compilation command:\n")
                                log.write(" ".join(cc))
                                log.write("\n\n")
                                try:
                                    if configuration['no_fork_available']:
                                        cc += ["2>", errfile, ">", logfile]
                                        cmd = " ".join(cc)
                                        status = os.system(cmd)
                                        if status != 0:
                                            raise subprocess.CalledProcessError(status, cmd)
                                    else:
                                        subprocess.check_call(cc, stderr=err,
                                                              stdout=log)
                                except subprocess.CalledProcessError as e:
                                    raise CompilationError(
                                        """Command "%s" return error status %d.
Unable to compile code
Compile log in %s
Compile errors in %s""" % (e.cmd, e.returncode, logfile, errfile))
                    else:
                        cc = [self._cc] + self._cppargs + \
                             ['-c', '-o', oname, cname]
                        ld = self._ld.split() + ['-o', tmpname, oname] + self._ldargs
                        with file(logfile, "w") as log:
                            with file(errfile, "w") as err:
                                log.write("Compilation command:\n")
                                log.write(" ".join(cc))
                                log.write("\n\n")
                                log.write("Link command:\n")
                                log.write(" ".join(ld))
                                log.write("\n\n")
                                try:
                                    if configuration['no_fork_available']:
                                        cc += ["2>", errfile, ">", logfile]
                                        ld += ["2>", errfile, ">", logfile]
                                        cccmd = " ".join(cc)
                                        ldcmd = " ".join(ld)
                                        status = os.system(cccmd)
                                        if status != 0:
                                            raise subprocess.CalledProcessError(status, cccmd)
                                        status = os.system(ldcmd)
                                        if status != 0:
                                            raise subprocess.CalledProcessError(status, ldcmd)
                                    else:
                                        subprocess.check_call(cc, stderr=err,
                                                              stdout=log)
                                        subprocess.check_call(ld, stderr=err,
                                                              stdout=log)
                                except subprocess.CalledProcessError as e:
                                    raise CompilationError(
                                        """Command "%s" return error status %d.
Unable to compile code
Compile log in %s
Compile errors in %s""" % (e.cmd, e.returncode, logfile, errfile))
                    # Atomically ensure soname exists
                    os.rename(tmpname, soname)
            # Wait for compilation to complete
            self.comm.barrier()
            # Load resulting library
            return ctypes.CDLL(soname)


class MacCompiler(Compiler):
    """A compiler for building a shared library on mac systems.

    :arg cppargs: A list of arguments to pass to the C compiler
         (optional).
    :arg ldargs: A list of arguments to pass to the linker (optional).

    :arg cpp: Are we actually using the C++ compiler?

    :kwarg comm: Optional communicator to compile the code on (only
        rank 0 compiles code) (defaults to COMM_WORLD).
    """

    def __init__(self, cppargs=[], ldargs=[], cpp=False, comm=None):
        opt_flags = ['-march=native', '-O3']
        if configuration['debug']:
            opt_flags = ['-O0', '-g']
        cc = "mpicc"
        stdargs = ["-std=c99"]
        if cpp:
            cc = "mpicxx"
            stdargs = []
        cppargs = stdargs + ['-fPIC', '-Wall', '-framework', 'Accelerate'] + \
            opt_flags + cppargs
        ldargs = ['-dynamiclib'] + ldargs
        super(MacCompiler, self).__init__(cc,
                                          cppargs=cppargs,
                                          ldargs=ldargs,
                                          cpp=cpp,
                                          comm=comm)


class LinuxCompiler(Compiler):
    """A compiler for building a shared library on linux systems.

    :arg cppargs: A list of arguments to pass to the C compiler
         (optional).
    :arg ldargs: A list of arguments to pass to the linker (optional).
    :arg cpp: Are we actually using the C++ compiler?
    :kwarg comm: Optional communicator to compile the code on (only
    rank 0 compiles code) (defaults to COMM_WORLD)."""
    def __init__(self, cppargs=[], ldargs=[], cpp=False, comm=None):
        # GCC 4.8.2 produces bad code with -fivopts (which O3 does by default).
        # gcc.gnu.org/bugzilla/show_bug.cgi?id=61068
        # This is the default in Ubuntu 14.04 so work around this
        # problem by turning ivopts off.
        opt_flags = ['-march=native', '-O3', '-fno-ivopts']
        if configuration['debug']:
            opt_flags = ['-O0', '-g']
        cc = "mpicc"
        stdargs = ["-std=c99"]
        if cpp:
            cc = "mpicxx"
            stdargs = []
        cppargs = stdargs + ['-fPIC', '-Wall'] + opt_flags + cppargs
        ldargs = ['-shared'] + ldargs
        super(LinuxCompiler, self).__init__(cc, cppargs=cppargs, ldargs=ldargs,
                                            cpp=cpp, comm=comm)


class LinuxIntelCompiler(Compiler):
    """The intel compiler for building a shared library on linux systems.

    :arg cppargs: A list of arguments to pass to the C compiler
         (optional).
    :arg ldargs: A list of arguments to pass to the linker (optional).
<<<<<<< HEAD
    :arg cpp: Are we actually using the C++ compiler?"""
    def __init__(self, cppargs=[], ldargs=[], cpp=False):
        opt_flags = ['-O3', '-xHost', '-restrict']
=======
    :arg cpp: Are we actually using the C++ compiler?
    :kwarg comm: Optional communicator to compile the code on (only
        rank 0 compiles code) (defaults to COMM_WORLD).
    """
    def __init__(self, cppargs=[], ldargs=[], cpp=False, comm=None):
        opt_flags = ['-O3', '-xHost']
>>>>>>> 239f4208
        if configuration['debug']:
            opt_flags = ['-O0', '-g']
        cc = "mpicc"
        stdargs = ["-std=c99"]
        if cpp:
            cc = "mpicxx"
            stdargs = []
        cppargs = stdargs + ['-fPIC', '-no-multibyte-chars'] + opt_flags + cppargs
        ldargs = ['-shared'] + ldargs
        super(LinuxIntelCompiler, self).__init__(cc, cppargs=cppargs, ldargs=ldargs,
                                                 cpp=cpp, comm=comm)


@collective
def load(src, extension, fn_name, cppargs=[], ldargs=[],
         argtypes=None, restype=None, compiler=None, comm=None):
    """Build a shared library and return a function pointer from it.

    :arg src: A string containing the source to build
    :arg extension: extension of the source file (c, cpp)
    :arg fn_name: The name of the function to return from the resulting library
    :arg cppargs: A list of arguments to the C compiler (optional)
    :arg ldargs: A list of arguments to the linker (optional)
    :arg argtypes: A list of ctypes argument types matching the
         arguments of the returned function (optional, pass ``None``
         for ``void``).
    :arg restype: The return type of the function (optional, pass
         ``None`` for ``void``).
    :arg compiler: The name of the C compiler (intel, ``None`` for default).
    :kwarg comm: Optional communicator to compile the code on (only
        rank 0 compiles code) (defaults to COMM_WORLD).
    """
    platform = sys.platform
    cpp = extension == "cpp"
    if platform.find('linux') == 0:
        if compiler == 'intel':
            compiler = LinuxIntelCompiler(cppargs, ldargs, cpp=cpp, comm=comm)
        else:
            compiler = LinuxCompiler(cppargs, ldargs, cpp=cpp, comm=comm)
    elif platform.find('darwin') == 0:
        compiler = MacCompiler(cppargs, ldargs, cpp=cpp, comm=comm)
    else:
        raise CompilationError("Don't know what compiler to use for platform '%s'" %
                               platform)
    dll = compiler.get_so(src, extension)

    fn = getattr(dll, fn_name)
    fn.argtypes = argtypes
    fn.restype = restype
    return fn


def clear_cache(prompt=False):
    """Clear the PyOP2 compiler cache.

    :arg prompt: if ``True`` prompt before removing any files
    """
    cachedir = configuration['cache_dir']
    if not os.path.exists(cachedir):
        return

    files = [os.path.join(cachedir, f) for f in os.listdir(cachedir)
             if os.path.isfile(os.path.join(cachedir, f))]
    nfiles = len(files)

    if nfiles == 0:
        print "No cached libraries to remove"
        return

    remove = True
    if prompt:

        user = raw_input("Remove %d cached libraries from %s? [Y/n]: " % (nfiles, cachedir))

        while user.lower() not in ['', 'y', 'n']:
            print "Please answer y or n."
            user = raw_input("Remove %d cached libraries from %s? [Y/n]: " % (nfiles, cachedir))

        if user.lower() == 'n':
            remove = False

    if remove:
        print "Removing %d cached libraries from %s" % (nfiles, cachedir)
        [os.remove(f) for f in files]
    else:
        print "Not removing cached libraries"<|MERGE_RESOLUTION|>--- conflicted
+++ resolved
@@ -267,18 +267,12 @@
     :arg cppargs: A list of arguments to pass to the C compiler
          (optional).
     :arg ldargs: A list of arguments to pass to the linker (optional).
-<<<<<<< HEAD
-    :arg cpp: Are we actually using the C++ compiler?"""
-    def __init__(self, cppargs=[], ldargs=[], cpp=False):
-        opt_flags = ['-O3', '-xHost', '-restrict']
-=======
     :arg cpp: Are we actually using the C++ compiler?
     :kwarg comm: Optional communicator to compile the code on (only
         rank 0 compiles code) (defaults to COMM_WORLD).
     """
     def __init__(self, cppargs=[], ldargs=[], cpp=False, comm=None):
         opt_flags = ['-O3', '-xHost']
->>>>>>> 239f4208
         if configuration['debug']:
             opt_flags = ['-O0', '-g']
         cc = "mpicc"
