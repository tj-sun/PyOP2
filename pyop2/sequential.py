--- conflicted
+++ resolved
@@ -77,7 +77,6 @@
 
 class JITModule(host.JITModule):
 
-<<<<<<< HEAD
     def generate_wrapper(self):
         is_facet = (self._iteration_region == ON_INTERIOR_FACETS)
 
@@ -138,33 +137,6 @@
                         ")\n{\n",
                         '\n'.join('\t' + line for line in body),
                         "\n}\n"])
-=======
-    _wrapper = """
-void %(wrapper_name)s(int start, int end,
-                      %(ssinds_arg)s
-                      %(wrapper_args)s
-                      %(layer_arg)s) {
-  %(user_code)s
-  %(wrapper_decs)s;
-  %(map_decl)s
-  %(vec_decs)s;
-  for ( int n = start; n < end; n++ ) {
-    int i = %(index_expr)s;
-    %(vec_inits)s;
-    %(map_init)s;
-    %(extr_loop)s
-    %(map_bcs_m)s;
-    %(buffer_decl)s;
-    %(buffer_gather)s
-    %(kernel_name)s(%(kernel_args)s);
-    %(itset_loop_body)s
-    %(map_bcs_p)s;
-    %(apply_offset)s;
-    %(extr_loop_close)s
-  }
-}
-"""
->>>>>>> efe52956
 
     def set_argtypes(self, iterset, *args):
         argtypes = [ctypes.c_int, ctypes.c_int]
@@ -180,15 +152,6 @@
             _1, types, _2 = arg.wrapper_args()
             argtypes.extend(types)
 
-<<<<<<< HEAD
-        for c in Const._definitions():
-            argtypes.append(c._argtype)
-=======
-        if iterset._extruded:
-            argtypes.append(ctypes.c_int)
-            argtypes.append(ctypes.c_int)
->>>>>>> efe52956
-
         self._argtypes = argtypes
 
 
@@ -199,23 +162,6 @@
 
         if isinstance(iterset, Subset):
             arglist.append(iterset._indices.ctypes.data)
-<<<<<<< HEAD
-=======
-
-        for arg in args:
-            if arg._is_mat:
-                arglist.append(arg.data.handle.handle)
-            else:
-                for d in arg.data:
-                    # Cannot access a property of the Dat or we will force
-                    # evaluation of the trace
-                    arglist.append(d._data.ctypes.data)
-            if arg._is_indirect or arg._is_mat:
-                for map in arg._map:
-                    for m in map:
-                        arglist.append(m._values.ctypes.data)
-
->>>>>>> efe52956
         if iterset._extruded:
             region = self.iteration_region
             # Set up appropriate layer iteration bounds
@@ -240,9 +186,6 @@
             _1, _2, values = arg.wrapper_args()
             arglist.extend(values)
 
-        for c in Const._definitions():
-            arglist.append(c._data.ctypes.data)
-
         return arglist
 
     @cached_property
@@ -295,7 +238,6 @@
         body = ["int i = cell / nlayers;", "int jjj = cell % nlayers;"] + body
         wrapper_args.append("int nlayers")
     else:
-<<<<<<< HEAD
         body.insert(0, "int i = cell;")
     wrapper_args.append("int cell")
 
@@ -304,36 +246,6 @@
                     ")\n{\n",
                     '\n'.join('\t' + line for line in body),
                     "\n}\n"])
-=======
-        snippets['index_exprs'] = "int i = cell;"
-        snippets['nlayers_arg'] = ""
-        snippets['extr_pos_loop'] = ""
-
-    snippets['wrapper_fargs'] = "".join("{1} farg{0}, ".format(i, arg) for i, arg in enumerate(forward_args))
-    snippets['kernel_fargs'] = "".join("farg{0}, ".format(i) for i in xrange(len(forward_args)))
-
-    template = """static inline void %(wrapper_name)s(%(wrapper_fargs)s%(wrapper_args)s%(nlayers_arg)s, int cell)
-{
-    %(user_code)s
-    %(wrapper_decs)s;
-    %(map_decl)s
-    %(vec_decs)s;
-    %(index_exprs)s
-    %(vec_inits)s;
-    %(map_init)s;
-    %(extr_pos_loop)s
-        %(apply_offset)s;
-    %(extr_loop_close)s
-    %(map_bcs_m)s;
-    %(buffer_decl)s;
-    %(buffer_gather)s
-    %(kernel_name)s(%(kernel_fargs)s%(kernel_args)s);
-    %(itset_loop_body)s
-    %(map_bcs_p)s;
-}
-"""
-    return template % snippets
->>>>>>> efe52956
 
 
 def _setup():
